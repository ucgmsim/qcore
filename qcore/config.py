--- conflicted
+++ resolved
@@ -55,11 +55,7 @@
 class ConfigKeys(Enum):
     tools_dir = auto()
     cores_per_node = auto()
-<<<<<<< HEAD
-    memory_per_node = auto()
-=======
     memory_per_core = auto()
->>>>>>> a198e19e
     MAX_JOB_WCT = auto()
     MAX_NODES_PER_JOB = auto()
     MAX_CH_PER_JOB = auto()
