--- conflicted
+++ resolved
@@ -2,12 +2,7 @@
 import os
 import platform
 
-<<<<<<< HEAD
-def determine_machine_config():
-=======
-
 def determine_machine_config(hostname=platform.node()):
->>>>>>> cb46ea3c
     """
     Manages multiple configurations for different machines.
     Determines the machine name eg: nodes ni0002 and maui01 belong to maui.
