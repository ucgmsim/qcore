import json
import os
import platform

<<<<<<< HEAD
def get_host_config():
    """
    Determine the actual hostname eg.ni0002--> maui; maui01-->maui
    :return: actual hostname, config josn file path
    """
    host_name = platform.node()
    if (host_name.startswith("ni") and len(host_name) == 8) or host_name.startswith('maui'):  # maui
        actual_host_name = "maui"
        base_name = os.path.join('machine_config', 'config_maui.json')

    elif (host_name.startswith("wb") and len(host_name) == 6) or host_name.startswith("mahuika"):  # mahuika
        actual_host_name = "mahuika"
        base_name = os.path.join('machine_config', 'config_mahuika.json')

    else:  # default
        actual_host_name = "default"
        base_name = "config.json"

    config_path = os.path.join(os.path.dirname(os.path.abspath(__file__)), base_name)
    return actual_host_name, config_path


host, config = get_host_config()
config_file = os.path.join(os.path.dirname(os.path.abspath(__file__)),
        config)

with open(config_file, 'r') as f:
=======

def determine_machine_config():
    """
    Manages multiple configurations for different machines.
    Determines the machine name eg: nodes ni0002 and maui01 belong to maui.
    :return: machine name, config file
    """
    hostname = platform.node()
    if (hostname.startswith("ni") and len(hostname) == 8) or hostname.startswith(
        "maui"
    ):
        machine = "maui"
        basename = os.path.join("machine_config", "config_maui.json")

    elif (hostname.startswith("wb") and len(hostname) == 6) or hostname.startswith(
        "mahuika"
    ):
        machine = "mahuika"
        basename = os.path.join("machine_config", "config_mahuika.json")

    else:
        machine = "default"
        basename = "config.json"

    config_path = os.path.join(os.path.dirname(os.path.abspath(__file__)), basename)
    return machine, config_path


host, config_file = determine_machine_config()

with open(config_file, "r") as f:
>>>>>>> 435c5cc4
    qconfig = json.load(f)<|MERGE_RESOLUTION|>--- conflicted
+++ resolved
@@ -1,36 +1,6 @@
 import json
 import os
 import platform
-
-<<<<<<< HEAD
-def get_host_config():
-    """
-    Determine the actual hostname eg.ni0002--> maui; maui01-->maui
-    :return: actual hostname, config josn file path
-    """
-    host_name = platform.node()
-    if (host_name.startswith("ni") and len(host_name) == 8) or host_name.startswith('maui'):  # maui
-        actual_host_name = "maui"
-        base_name = os.path.join('machine_config', 'config_maui.json')
-
-    elif (host_name.startswith("wb") and len(host_name) == 6) or host_name.startswith("mahuika"):  # mahuika
-        actual_host_name = "mahuika"
-        base_name = os.path.join('machine_config', 'config_mahuika.json')
-
-    else:  # default
-        actual_host_name = "default"
-        base_name = "config.json"
-
-    config_path = os.path.join(os.path.dirname(os.path.abspath(__file__)), base_name)
-    return actual_host_name, config_path
-
-
-host, config = get_host_config()
-config_file = os.path.join(os.path.dirname(os.path.abspath(__file__)),
-        config)
-
-with open(config_file, 'r') as f:
-=======
 
 def determine_machine_config():
     """
@@ -62,5 +32,4 @@
 host, config_file = determine_machine_config()
 
 with open(config_file, "r") as f:
->>>>>>> 435c5cc4
     qconfig = json.load(f)