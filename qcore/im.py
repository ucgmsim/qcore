"""
Correct IM column order
station, component, PGA*, PGV*, CAV*, AI*, Ds*, MMI*, pSA_*, FAS_*, SDI_*
"""

from dataclasses import dataclass
import enum

import pandas as pd
import numpy as np

from qcore import constants

DEFAULT_PATTERN_ORDER = (
    "station",
    "component",
    "PGA",
    "PGV",
    "CAV",
    "AI",
    "Ds575",
    "Ds595",
    "Ds2080",
    "MMI",
    "pSA",
    "FAS",
    "SDI",
)


class IMEnum(constants.ExtendedEnum):
    PGA = enum.auto()
    PGV = enum.auto()
    CAV = enum.auto()
    AI = enum.auto()
    Ds575 = enum.auto()
    Ds595 = enum.auto()
    Ds2080 = enum.auto()
    MMI = enum.auto()
    pSA = enum.auto()
    FAS = enum.auto()
    SDI = enum.auto()


def order_im_cols_file(filename):
    """
    For a full description see function order_im_cols_df
    """
    df = pd.read_csv(filename)

    return order_im_cols_df(df)


def order_im_cols_df(df, pattern_order=DEFAULT_PATTERN_ORDER):
    """
    Orders the columns in the dataframe as per the pattern order given.

    All columns that don't match a pattern are just appended to the end in the
    original order.
    """
    adj_cols = order_ims(df.columns, pattern_order=pattern_order)

    return df[adj_cols]


def order_ims(unsorted_ims, pattern_order=DEFAULT_PATTERN_ORDER):
    """
    Orders the ims as per the pattern order given.

    If there are several columns matching a pattern, and the column contains a
    number seperated by a '_', such as pSA_0.5, then those columns are sorted
    lowest to highest based on the number. The number has to be in the same
    position for all column names of a pattern.
    """
    adj_ims = []
    for pattern in pattern_order:
        cur_ims = [im for im in unsorted_ims if im.startswith(pattern)]

        if len(cur_ims) == 0:
            continue
        elif len(cur_ims) == 1:
            adj_ims.append(cur_ims[0])
        else:
            # Check if column name contains a valid float value,
            # e.g. pSA_0.5_epsilon.
            float_ims = []
            for ix, split in enumerate(cur_ims[0].split("_")):
                try:
                    float(split.replace("p", "."))
                    float_ims.append(ix)
                except ValueError:
                    continue

            if len(float_ims) > 0:
                # Get the values (as the list is sorted on those)
                values = []
                for im in cur_ims:
                    values.extend(
                        (
                            list(
                                float(im.split("_")[value_ix].replace("p", "."))
                                for value_ix in float_ims
                            )
                        )
                    )

                sorted_indices = np.argsort(values)

            # Otherwise just sort by length of the column name
            else:
                sorted_indices = np.argsort([len(im) for im in cur_ims])

            # Sort the columns names
            adj_ims = adj_ims + list(np.asarray(cur_ims)[sorted_indices])
    # Deal with columns that aren't handled by the pattern.
    # These are just added to the end, in the original order
    if len(adj_ims) != len(unsorted_ims):
        [adj_ims.append(im) for im in unsorted_ims if im not in adj_ims]

    return adj_ims


@dataclass
class IM:
    name: IMEnum
    period: int = None
    component: constants.Components = None

    def __post_init__(self):
        if not isinstance(self.name, IMEnum):
            self.name = IMEnum[self.name]
<<<<<<< HEAD
        if self.component is not None and not isinstance(self.component, constants.Components):
            constants.Components.from_str(self.component)
=======

        if self.component is not None and not isinstance(
            self.component, constants.Components
        ):
            self.component = constants.Components.from_str(self.component)
>>>>>>> 36f568c3

    def get_im_name(self):
        if self.period:
            return f"{self.name}_{self.period}"
        else:
            return self.name

    def pretty_im_name(self):
        """
        :return: IM name in the form "IM_NAME [UNITS]" or "IM_NAME (PERIOD|UNITS) [UNITS]"
        """
        if self.period:
            return f"{self.name} ({self.period}{self.get_period_unit()}) [{self.get_unit()}]"
        else:
            return f"{self.name} [{self.get_unit()}]"

    def get_unit(self):
        if self.name in [IMEnum.PGA, IMEnum.pSA]:
            return "g"
        elif self.name in [IMEnum.PGV, IMEnum.AI]:
            return "cm/s"
        elif self.name in [IMEnum.CAV, IMEnum.FAS]:
            return (
                "gs"  # FAS could also be cm/s depending on calculation / implementation
            )
        elif self.name in [IMEnum.Ds575, IMEnum.Ds595, IMEnum.Ds2080]:
            return "s"
        elif self.name in [IMEnum.MMI]:
            return ""  # MMI is dimensionless
        elif self.name in [IMEnum.SDI]:
            return "cm"
        else:
            return ""  # unimplemented

    def get_period_unit(self):
        if self.name in [IMEnum.pSA, IMEnum.SDI]:
            return "s"
        elif self.name == IMEnum.FAS:
            return "Hz"
        else:
            return ""
<<<<<<< HEAD
        
    @staticmethod
    def from_im_name(name: str):
        parts = name.split('_')
=======

    @staticmethod
    def from_im_name(name: str):
        parts = name.split("_")
>>>>>>> 36f568c3
        return IM(*parts)<|MERGE_RESOLUTION|>--- conflicted
+++ resolved
@@ -129,16 +129,11 @@
     def __post_init__(self):
         if not isinstance(self.name, IMEnum):
             self.name = IMEnum[self.name]
-<<<<<<< HEAD
-        if self.component is not None and not isinstance(self.component, constants.Components):
-            constants.Components.from_str(self.component)
-=======
 
         if self.component is not None and not isinstance(
             self.component, constants.Components
         ):
             self.component = constants.Components.from_str(self.component)
->>>>>>> 36f568c3
 
     def get_im_name(self):
         if self.period:
@@ -180,15 +175,8 @@
             return "Hz"
         else:
             return ""
-<<<<<<< HEAD
-        
-    @staticmethod
-    def from_im_name(name: str):
-        parts = name.split('_')
-=======
 
     @staticmethod
     def from_im_name(name: str):
         parts = name.split("_")
->>>>>>> 36f568c3
         return IM(*parts)