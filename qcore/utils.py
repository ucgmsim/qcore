"""
Functions used throughout ucgmsim.
Mostly related to file system operations and other non-specific functionality.
"""


import os
import imp
import yaml
from shutil import rmtree
from collections import OrderedDict
from collections.abc import Mapping


def ordered_load(stream, Loader=yaml.Loader, object_pairs_hook=OrderedDict):
    """
    :param stream: yaml file path
    :param Loader: yaml loader
    :param object_pairs_hook: =OrderedDict to load file in order;
                              =dict to load in random order
    :return: OrderedDict
    """

    class OrderedLoader(Loader):
        pass

    def construct_mapping(loader, node):
        loader.flatten_mapping(node)
        return object_pairs_hook(loader.construct_pairs(node))

    OrderedLoader.add_constructor(
        yaml.resolver.BaseResolver.DEFAULT_MAPPING_TAG, construct_mapping
    )
    return yaml.load(stream, OrderedLoader)


def load_yaml(yaml_file, obj_type=dict):
    """
    load yaml file into a OrderedDict/dict
    :param yaml_file: path to yaml file
    :param obj_type: =OrderedDict to load yaml in order;
                     =dict to load in random order
    :return: OrderedDict/dict
    """
    with open(yaml_file, "r") as stream:
        return ordered_load(stream, Loader=yaml.SafeLoader, object_pairs_hook=obj_type)


def ordered_dump(data, stream, Dumper=yaml.Dumper, representer=OrderedDict, **kwds):
    """
    write data dict into a yaml file.
    :param: data: input dict
    :param stream: output yaml file
    :param Dumper: yaml.Dumper
    :param representer: =OrderedDict to write in order;
                        =dict to write in random order
    :param kwds: optional args for writing a yaml file;
                 eg.default_flow_style=False
    :return: yaml file
    """

    class OrderedDumper(Dumper):
        pass

    def _dict_representer(dumper, data):
        return dumper.represent_mapping(
            yaml.resolver.BaseResolver.DEFAULT_MAPPING_TAG, data.items()
        )

    OrderedDumper.add_representer(representer, _dict_representer)
    return yaml.dump(data, stream, OrderedDumper, **kwds)


def dump_yaml(input_dict, output_name, obj_type=dict):
    """
    :param input_dict: input dict to write into a yaml file
    :param output_name: output path (name inclusive) of the yaml file
    :param obj_type: =OrderedDict to write in order;
                     =dict to write in random order
    :return:
    """
    with open(output_name, "w") as yaml_file:
        ordered_dump(
            input_dict,
            yaml_file,
            Dumper=yaml.SafeDumper,
            representer=obj_type,
            default_flow_style=False,
        )
        # yaml.add_representer(OrderedDict, lambda dumper, data: dumper.represent_mapping('tag:yaml.org,2002:map', data.items()))
        # yaml.dump(input_dict, yaml_file, default_flow_style=False)


def _update_params(d, *u):
    """
    prevents removal of keys in a nested dict
    Note the same key will still be overwritten
    Last dict in *u would preserve all its keys
    eg.a = {hf: {hf_dt: 1, x: 2}}
       b = {hf: {hf_dt: 3, y: 4}}
    with builtin dict.update, a.update(b) == b = {hf: {hf_dt: 3, y: 4}}
    with this custom update, a.update(b) = {hf: {hf_dt: 3, x: 2, y: 4}}
    :param d: original dict
    :param u: dict(s) containing updating items
    :return: updated dict d
    """
    for uu in u:
        if uu:  # if uu is not empty
            for k, v in uu.items():
                if isinstance(v, Mapping):
                    d[k] = _update_params(d.get(k, {}), v)
                else:
                    d[k] = v
    return d


def load_sim_params(sim_yaml_path, load_fault=True, load_root=True, load_vm=True):
    """
    load all necessary params for a single simulation
    :param sim_yaml_path: path to sim_params.yaml
    :param load_fault: to load fault_params.yaml or not
    :param load_root: to load root_params.yaml or not
    :param load_vm: to load vm_params.yaml or not
    :return: a DotDictify object that contains all necessary params for a single simulation
    """
    sim_params = {}
    fault_params = {}
    root_params = {}
    vm_params = {}

    if load_root or load_vm and not load_fault:
        load_fault = True  # root/vm_yamlpath in fault_yaml

    if sim_yaml_path:
        sim_params = load_yaml(sim_yaml_path)
    elif load_fault is True:
        raise ValueError("For automated fault_params loading, sim_params must be set")

    if load_fault is True:
        fault_params = load_yaml(sim_params["fault_yaml_path"])
    elif load_fault:
        fault_params = load_yaml(fault_params)

    if load_root is True:
        root_params = load_yaml(fault_params["root_yaml_path"])
    elif root_params:
        root_params = load_yaml(root_params)

    if load_vm is True:
        vm_params = load_yaml(
            os.path.join(fault_params["vel_mod_dir"], "vm_params.yaml")
        )
<<<<<<< HEAD
    elif load_vm:
        vm_params = load_yaml(vm_params)
    return DotDictify(_update_params(vm_params, root_params, fault_params, sim_params))
=======
    return _update_params(vm_params, root_params, fault_params, sim_params)
>>>>>>> 79bfeaaa


def setup_dir(directory, empty=False):
    """
    Make sure a directory exists, optionally make sure it is empty.
    directory: path to directory
    empty: make sure directory is empty

    :param directory:
    :param empty:
    :return:
    """
    if os.path.exists(directory) and empty:
        rmtree(directory)
    if not os.path.exists(directory):
        # multi processing safety (not useful with empty set)
        try:
            os.makedirs(directory)
        except OSError:
            if not os.path.isdir(directory):
                raise


def load_py_cfg(f_path):
    """
    loads a python configuration file to a dictionary

    if you want to preserve the import params functionality, locals().update(cfg_dict) converts the returned dict to local variables.

    :param f_path: path to configuration file
    :return: dict of parameters
    """
    with open(f_path) as f:
        module = imp.load_module("params", f, f_path, (".py", "r", imp.PY_SOURCE))
        cfg_dict = module.__dict__

    return cfg_dict


def compare_versions(version1, version2, split_char="."):
    """
    Compares two version strings.
    Each string is to be split into segments by the given string.
    Each segment is only compared by numerical character value (e.g. a, b, rc are ignored)
    Ordinality is determined by the first non equal numeric segment.
    If the first argument is greater than the second then 1 is returned, if the second argunet is greater then -1 is returned.
    If an ordering has not been found by this point then the version with more segments is considered greater.
    If both have the same segments then the value 0 is returned.
    """
    parts1 = version1.split(split_char)
    parts2 = version2.split(split_char)

    num_parts = min(len(parts1), len(parts2))
    for i in range(num_parts):
        num1 = int("".join(c for c in parts1[i] if c.isnumeric()))
        num2 = int("".join(c for c in parts2[i] if c.isnumeric()))
        if num1 > num2:
            return 1
        if num2 > num1:
            return -1

    # We haven't found a match
    if len(parts1) > len(parts2):
        return 1
    if len(parts2) > len(parts1):
        return -1
    return 0


def change_file_ext(file_ffp: str, new_ext: str, excl_dot: bool = False):
    """Returns the full file path of the given file with the
    extension changed to new_ext

    If excl_dot is set, then a . is not added automatically
    """
    return os.path.join(
        os.path.dirname(file_ffp),
        os.path.splitext(os.path.basename(file_ffp))[0]
        + (f".{new_ext}" if not excl_dot else new_ext),
    )<|MERGE_RESOLUTION|>--- conflicted
+++ resolved
@@ -150,13 +150,9 @@
         vm_params = load_yaml(
             os.path.join(fault_params["vel_mod_dir"], "vm_params.yaml")
         )
-<<<<<<< HEAD
     elif load_vm:
         vm_params = load_yaml(vm_params)
-    return DotDictify(_update_params(vm_params, root_params, fault_params, sim_params))
-=======
     return _update_params(vm_params, root_params, fault_params, sim_params)
->>>>>>> 79bfeaaa
 
 
 def setup_dir(directory, empty=False):
