--- conflicted
+++ resolved
@@ -335,10 +335,6 @@
     extent_zmin = "extent_zmin"
 
 
-<<<<<<< HEAD
-
-=======
->>>>>>> 36f568c3
 class SourceToSiteDist(ExtendedStrEnum):
     R_rup = 0, "r_rup"
     R_jb = 1, "r_jb"
@@ -359,11 +355,7 @@
     cver = 2, "ver"
     ch1 = 3, "H1"
     ch2 = 4, "H2"
-<<<<<<< HEAD
- 
-=======
-
->>>>>>> 36f568c3
+
     cgeom = 5, "geom"
     crotd50 = 6, "rotd50"
     crotd100 = 7, "rotd100"
@@ -390,10 +382,7 @@
         basic_components = set(Components.get_basic_components())
 
         advanced_components = set(list(Components)[5:])
-<<<<<<< HEAD
-=======
-
->>>>>>> 36f568c3
+
         advanced_components_to_get = list(
             advanced_components.intersection(set(components_to_store))
         )
