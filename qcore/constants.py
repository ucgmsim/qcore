from enum import Enum
from datetime import datetime

LF_DEFAULT_NCORES = 160  # 4 nodes, no hyperthreading

HF_DEFAULT_NCORES = 80  # 1 node, hyperthreading
HF_DEFAULT_VERSION = "run_hf_mpi"

BB_DEFAULT_VERSION = "run_bb_mpi"
BB_DEFAULT_NCORES = 80  # 1 node, hyperthreading

IM_CALC_DEFAULT_N_PROCESSES = 40
IM_CALC_COMPONENTS = ["geom", "000", "090", "ver", "ellipsis"]

IM_SIM_CALC_TEMPLATE_NAME = "sim_im_calc.sl.template"
IM_SIM_SL_SCRIPT_NAME = "sim_im_calc_{}.sl"

MERGE_TS_DEFAULT_NCORES = 4

HEADER_TEMPLATE = "slurm_header.cfg"
DEFAULT_ACCOUNT = "nesi00213"
DEFAULT_MEMORY = "16G"

# Why do we have to different time formats?
METADATA_TIMESTAMP_FMT = "%Y-%m-%d_%H:%M:%S"
METADATA_LOG_FILENAME = "metadata_log.json"

timestamp = datetime.now().strftime("%Y%m%d_%H%M%S")

<<<<<<< HEAD
EST_MODEL_NN_PREFIX = "model_NN_"
EST_MODEL_SVR_PREFIX = "model_SVR_"

class EstModelType(Enum):
    NN = "NN"
    SVR = "SVR"
    NN_SVR = "NN_SVR"
=======
>>>>>>> 710b1c1f

class HPC(Enum):
    maui = "maui"
    mahuika = "mahuika"


class ExtendedEnum(Enum):
    @classmethod
    def has_value(cls, value):
        return any(value == item.value for item in cls)


class ExtendedStrEnum(ExtendedEnum):
    @classmethod
    def has_str_value(cls, str_value):
        return any(str_value == item.str_value for item in cls)

    @classmethod
    def from_str(cls, str_value):
        if not cls.has_str_value(str_value):
            raise ValueError(
                "{} is not a valid {}".format(str_value, ProcessType.__name__)
            )
        else:
            for item in cls:
                if item.str_value == str_value:
                    return item

    @classmethod
    def iterate_str_values(cls, ignore_none=True):
        """Iterates over the string values of the enum,
        ignores entries without a string value by default
        """
        for item in cls:
            if ignore_none and item.str_value is None:
                continue
            yield item.str_value


# Process 1-5 are simulation 6-7 are Intensity Measure and 8-10 are simulation verification
class ProcessType(ExtendedStrEnum):
    """Constants for process type. Int values are used in python workflow,
    str values are for metadata collection and estimator training (str values used
    in the estimator configs)

    The string value of the enum can be accessed with Process.EMOD3D.str_value
    """

    EMOD3D = 1, "EMOD3D", False
    merge_ts = 2, "merge_ts", True
    winbin_aio = 3, None, True
    HF = 4, "HF", True
    BB = 5, "BB", True
    IM_calculation = 6, "IM_calc", False
    IM_plot = 7, None, None
    rrup = 8, None, None
    Empirical = 9, None, None
    Verification = 10, None, None

    def __new__(cls, value, str_value, is_hyperth):
        obj = object.__new__(cls)
        obj._value_ = value
        obj.str_value = str_value
        obj.is_hyperth = is_hyperth
        return obj


class MetadataField(ExtendedEnum):
    sim_name = "sim_name"
    run_time = "run_time"
    core_hours = "core_hours"
    n_cores = "cores"
    fd_count = "fd_count"
    nsub_stoch = "nsub_stoch"
    dt = "dt"
    nt = "nt"
    nx = "nx"
    ny = "ny"
    nz = "nz"
    start_time = "start_time"
    end_time = "end_time"
    submit_time = "submit_time"

    im_pSA_count = "pSA_count"
    im_comp = "im_components"
    im_comp_count = "im_components_count"


class Components(ExtendedEnum):
    geom = "geom"
    c000 = "000"
    c090 = "090"
    ver = "ver"
    ellipsis = "ellipsis"


class State(ExtendedStrEnum):
    """Job status on the HPC"""

    created = 1, "created"
    queued = 2, "queued"
    running = 3, "running"
    completed = 4, "completed"
    failed = 5, "failed"


class RootParams(Enum):
    """Keywords for the root yaml file.
    Note: These are not complete!
    """

    flo = "flo"
    dt = "dt"
    version = "version"
    stat_file = "stat_file"
    stat_vs_est = "stat_vs_est"
    stat_vs_ref = "stat_vs_ref"
    v_mod_1d_name = "v_mod_1d_name"
    mgmt_db_location = "mgmt_db_location"


class FaultParams(Enum):
    """Keywords for the fault yaml file.
    Note: These are not complete!
    """

    root_yaml_path = "root_yaml_path"
    vel_mod_dir = "vel_mod_dir"
    stat_coords = "stat_coords"
    FD_STATLIST = "FD_STATLIST"


class SimParams(Enum):
    """Keywords for the simulation yaml file.
    Note: These are not complete!
    """

    fault_yaml_path = "fault_yaml_path"
    run_name = "run_name"
    user_root = "user_root"
    run_dir = "run_dir"
    sim_dir = "sim_dir"
    srf_file = "srf_file"
    params_vel = "params_vel"
    sim_duration = "sim_duration"
    hf_slip = "hf_slip"
    stat_file = "stat_file"


class VMParams(Enum):
    """Keywords for the vm params yaml file.
    """

    model_lat = "MODEL_LAT"
    model_lon = "MODEL_LON"
    model_rot = "MODEL_ROT"
    hh = "hh"
    nx = "nx"
    ny = "ny"
    nz = "nz"
    sufx = "sufx"
    gridfile = "GRIDFILE"
    gridout = "GRIDOUT"
    model_coords = "MODEL_COORDS"
    model_params = "MODEL_PARAMS"
    model_bounds = "MODEL_BOUNDS"<|MERGE_RESOLUTION|>--- conflicted
+++ resolved
@@ -27,7 +27,6 @@
 
 timestamp = datetime.now().strftime("%Y%m%d_%H%M%S")
 
-<<<<<<< HEAD
 EST_MODEL_NN_PREFIX = "model_NN_"
 EST_MODEL_SVR_PREFIX = "model_SVR_"
 
@@ -35,8 +34,6 @@
     NN = "NN"
     SVR = "SVR"
     NN_SVR = "NN_SVR"
-=======
->>>>>>> 710b1c1f
 
 class HPC(Enum):
     maui = "maui"
