{
    "tools_dir" : "/nesi/project/nesi00213/opt/maui/hybrid_sim_tools/",
    "OpenSees" : "/nesi/project/nesi00213/opt/maui/software/OpenSees/3.2.0-CrayGNU-19.04/OpenSees",
    "cores_per_node" : 40,
<<<<<<< HEAD
    "memory_per_node" : 1.5,
=======
    "memory_per_core" : 1.5,
>>>>>>> a198e19e
    "MAX_NODES_PER_JOB" : 240,
    "MAX_JOB_WCT" : 24,
    "MAX_CH_PER_JOB": 48000
}<|MERGE_RESOLUTION|>--- conflicted
+++ resolved
@@ -2,11 +2,7 @@
     "tools_dir" : "/nesi/project/nesi00213/opt/maui/hybrid_sim_tools/",
     "OpenSees" : "/nesi/project/nesi00213/opt/maui/software/OpenSees/3.2.0-CrayGNU-19.04/OpenSees",
     "cores_per_node" : 40,
-<<<<<<< HEAD
-    "memory_per_node" : 1.5,
-=======
     "memory_per_core" : 1.5,
->>>>>>> a198e19e
     "MAX_NODES_PER_JOB" : 240,
     "MAX_JOB_WCT" : 24,
     "MAX_CH_PER_JOB": 48000
