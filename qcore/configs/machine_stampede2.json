--- conflicted
+++ resolved
@@ -1,11 +1,7 @@
 {
     "tools_dir": "/work/06833/sungbae/stampede2/tools",
     "cores_per_node": 64,
-<<<<<<< HEAD
-    "memory_per_node" : 1.4,
-=======
     "memory_per_core" : 1.4,
->>>>>>> a198e19e
     "MAX_NODES_PER_JOB" : 256,
     "MAX_JOB_WCT" : 48,
     "MAX_CH_PER_JOB": Infinity
