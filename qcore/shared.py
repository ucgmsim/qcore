--- conflicted
+++ resolved
@@ -77,15 +77,11 @@
     # display what command would look like if executed on a shell
     if debug:
         virtual_cmd = ' '.join(cmd)
-<<<<<<< HEAD
-        if type(stdout).__name__ == 'TextIOWrapper':
-            virtual_cmd = '%s 1>%s' % (virtual_cmd, stdout.name)
-        if type(stderr).__name__ == 'TestIOWrapper':
-=======
+
         if isinstance(stdout, IOBase):
             virtual_cmd = '%s 1>%s' % (virtual_cmd, stdout.name)
         if isinstance(stderr, IOBase):
->>>>>>> 435c5cc4
+
             virtual_cmd = '%s 2>%s' % (virtual_cmd, stderr.name)
         print(virtual_cmd, file = sys.stderr)
 
