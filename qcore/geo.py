"""
qcore geometry utilities.
"""

import functools
import itertools
from math import acos, asin, atan, atan2, cos, degrees, pi, radians, sin, sqrt
from subprocess import PIPE, Popen
<<<<<<< HEAD
from typing import Any, Dict, List, Tuple, Union
from warnings import warn
=======
from typing import List, Optional, Tuple, Union
>>>>>>> 3d9c9ef8

import numpy as np
import scipy as sp

from qcore.binary_version import get_unversioned_bin

R_EARTH = 6378.139


def get_distances(
    locations: np.ndarray, lon: Union[float, np.ndarray], lat: Union[float, np.ndarray]
) -> np.ndarray:
    """
    Calculates the distance between the array of locations and
    the specified reference location / locations

    Parameters
    ----------
    locations : np.ndarray
        List of locations
        Shape [n_locations, 2], column format (lon, lat)
    lon : Union[float, np.ndarray]
        Array or singular float of Longitude reference locations to compare
    lat : Union[float, np.ndarray]
        Array or singular float of Latitude reference locations to compare

    Returns
    -------
    np.ndarray
        The distances, shape [n_locations] or shape [n_references, n_locations]
        based on the input lon, lat values being a single float or array
    """
    d = (
        np.sin(np.radians(np.expand_dims(locations[:, 1], axis=1) - lat) / 2.0) ** 2
        + np.cos(np.radians(lat))
        * np.cos(np.radians(np.expand_dims(locations[:, 1], axis=1)))
        * np.sin(np.radians(np.expand_dims(locations[:, 0], axis=1) - lon) / 2.0) ** 2
    )
    d = (R_EARTH * 2.0 * np.arctan2(np.sqrt(d), np.sqrt(1 - d))).T
    return d[0] if d.shape[0] == 1 else d


def closest_location(
    locations: np.ndarray, lon: float, lat: float
) -> Tuple[int, float]:
    """
    Find position and distance of closest location in 2D np.array of (lon, lat).
    """
    d = get_distances(locations, lon, lat)
    i = np.argmin(d)

    return i, d[i]


def ll2gp_multi(
    coords: List[List[float]],
    mlon: float,
    mlat: float,
    rot: float,
    nx: int,
    ny: int,
    hh: float,
    dx: float = 1,
    dy: float = 1,
    decimated: bool = False,
    verbose: bool = False,
    keep_outside: bool = False,
) -> List[List[float]]:
    """
    Converts longitude/latitude positions to gridpoints.
    Three main modes of operation:
    1: No dx, dy (= 1): gridpoint
    2: dx or dy != 1: closest gridpoint considering dx/dy
    3: decimated: gridpoint number if only decimated points existed
    coords: 2d list in format [[lon0, lat0], [lon1, lat1], ...]
    keep_outside: False will remove values outside the sim domain,
            True will replace those entries with None
    """
    # derived parameters
    xlen = nx * hh
    ylen = ny * hh
    # where the x plane points
    xazim = (rot + 90) % 360

    # run binary, get output
    # output is displacement (x, y) from center, in kilometres
    cmd = [
        get_unversioned_bin("ll2xy"),
        f"mlat={mlat}",
        f"mlon={mlon}",
        "geoproj=1",
        "center_origin=1",
        f"h={hh}",
        f"xazim={xazim}",
        f"xlen={xlen}",
        f"ylen={ylen}",
    ]
    if verbose:
        print(" ".join(cmd))

    # Has to be a byte string
    with Popen(cmd, stdin=PIPE, stdout=PIPE) as p_conv:
        stdout = p_conv.communicate(
            "\n".join([f"{c[0]} {c[1]}" for c in coords]).encode()
        )[0].decode()
    xy = [list(map(float, line.split())) for line in stdout.rstrip().split("\n")]

    # convert displacement to grid points
    # has to be 'nx - 1', because the first gridpoint is offset 0km
    # nx = 1400 means the greatest offset is 1399 * hh km
    mid_x = (nx - 1) * hh * 0.5
    mid_y = (ny - 1) * hh * 0.5
    for i, c in enumerate(xy[::-1]):
        # make the distance relative to top corner
        # convert back to grid spacing
        # gridpoints are discrete
        c[0] = int(round((c[0] + mid_x) / hh))
        c[1] = int(round((c[1] + mid_y) / hh))

        # x values range from 0 -> nx - 1
        if not (0 <= c[0] < nx and 0 <= c[1] < ny):
            if keep_outside:
                xy[-(i + 1)] = None
            else:
                # this is why xy is looped in reverse
                xy.remove(c)
            continue

        if decimated:
            c[0] //= dx
            c[1] //= dy
        else:
            # closest gridpoint considering decimation
            c[0] -= c[0] % dx
            c[1] -= c[1] % dy

    return xy


def oriented_bearing_wrt_normal(
    from_direction: np.ndarray, to_direction: np.ndarray, normal: np.ndarray
) -> float:
    """Compute the oriented bearing between two directions with respect to a normal.

    This function is useful to calculate, for example, strike and dip
    directions. The orientation is established via the right hand rule
    (or refer to the diagram below).

        to_direction
           ^
           │
           │
           │
           │
           │
           │<┐  bearing
           │ └─┐
           ╳─────────────> from_direction
          ╱
         ╱
        ╱
       ╱
    normal

    Parameters
    ----------
    from_direction : np.ndarray
        The direction to measure the bearing from.
    to_direction : np.ndarray
        The direction to measure the bearing to.
    normal : np.ndarray
        The normal direction to orient the bearing with via the right hand rule.

    Returns
    -------
    float
        The bearing from from_direction to to_direction oriented with respect to
        the normal direction.

    Examples
    --------
    >>> oriented_bearing_wrt_normal(np.array([0, 1, 0]), np.array([1, 0, 0]), np.array([0, 0, 1]))
    270
    >>> oriented_bearing_wrt_normal(np.array([1, 0, 0]), np.array([0, 1, 0]), np.array([0, 0, 1]))
    90
    """

    from_dir_hat = from_direction / np.linalg.norm(from_direction)
    to_dir_hat = to_direction / np.linalg.norm(to_direction)
    angle_signed = np.arccos(np.dot(from_dir_hat, to_dir_hat))
    orientation = np.sign(np.dot(np.cross(from_direction, to_direction), normal))
    return np.degrees(angle_signed * orientation) % 360


def ll2gp(
    lat: float,
    lon: float,
    mlat: float,
    mlon: float,
    rot: float,
    nx: int,
    ny: int,
    hh: float,
    dx: float = 1,
    dy: float = 1,
    decimated: bool = False,
    verbose: bool = False,
) -> List[float]:
    """
    Converts latitude/longitude to a gridpoint position.
    """
    try:
        return ll2gp_multi(
            [[lon, lat]],
            mlon,
            mlat,
            rot,
            nx,
            ny,
            hh,
            dx=dx,
            dy=dy,
            decimated=decimated,
            verbose=verbose,
            keep_outside=False,
        )[0]
    except IndexError as exc:
        raise IndexError("Input outside simulation domain.") from exc


def gp2ll_multi(
    coords: List[List[float]],
    mlat: float,
    mlon: float,
    rot: float,
    nx: int,
    ny: int,
    hh: float,
) -> List[List[float]]:
    """
    Converts gridpoint positions to longitude, latitude.
    coords: 2d list in format [[x0, y0], [x1, y1], ...]
    """
    # derived parameters
    xlen = nx * hh
    ylen = ny * hh
    # where the x plane points
    xazim = (rot + 90) % 360

    # convert gridpoint to offset km
    max_x = (nx - 1) * hh
    max_y = (ny - 1) * hh
    for c in coords:
        # length from corner
        c[0] *= hh
        c[1] *= hh
        # length from centre origin
        c[0] -= max_x * 0.5
        c[1] -= max_y * 0.5

    # run binary, get output
    with Popen(
        [
            get_unversioned_bin("xy2ll"),
            f"mlat={mlat}",
            f"mlon={mlon}",
            "geoproj=1",
            "center_origin=1",
            f"h={hh}",
            f"xazim={xazim}",
            f"xlen={xlen}",
            f"ylen={ylen}",
        ],
        stdin=PIPE,
        stdout=PIPE,
    ) as p_conv:
        stdout = p_conv.communicate(
            "\n".join([f"{c[0]} {c[1]}" for c in coords]).encode()
        )[0].decode()

    # lon, lat
    return [list(map(float, line.split())) for line in stdout.rstrip().split("\n")]


def gp2ll(
    x: float,
    y: float,
    mlat: float,
    mlon: float,
    rot: float,
    nx: int,
    ny: int,
    hh: float,
) -> List[float]:
    """
    Converts a gridpoint position to latitude/longitude.
    """
    return gp2ll_multi([[x, y]], mlat, mlon, rot, nx, ny, hh)[0]


def gen_mat(mrot: float, mlon: float, mlat: float) -> Tuple[np.ndarray, np.ndarray]:
    """
    Precursor for xy2ll and ll2xy functions.
    mrot: model rotation
    mlon: model centre longitude
    mlat: model centre latitude
    """
    arg = radians(mrot)
    cosA = cos(arg)
    sinA = sin(arg)

    arg = radians(90.0 - mlat)
    cosT = cos(arg)
    sinT = sin(arg)

    arg = radians(mlon)
    cosP = cos(arg)
    sinP = sin(arg)

    amat = np.array(
        [
            [
                cosA * cosT * cosP + sinA * sinP,
                sinA * cosT * cosP - cosA * sinP,
                sinT * cosP,
            ],
            [
                cosA * cosT * sinP - sinA * cosP,
                sinA * cosT * sinP + cosA * cosP,
                sinT * sinP,
            ],
            [-cosA * sinT, -sinA * sinT, cosT],
        ],
        dtype="f",
    )
    ainv = amat.T * 1.0 / np.linalg.det(amat)

    return amat.flatten(), ainv.flatten()


def xy2ll(xy_km: np.ndarray, amat: np.ndarray) -> np.ndarray:
    """
    Converts km offsets to longitude and latitude.
    xy_km: 2D np array of [X, Y] offsets from origin (km)
    amat: from gen_mat function
    """
    x = xy_km[:, 0] / R_EARTH
    sinB = np.sin(x)
    y = xy_km[:, 1] / R_EARTH
    sinG = np.sin(y)
    z = np.sqrt(1.0 + sinB * sinB * sinG * sinG)
    xp = sinG * np.cos(x) * z
    yp = sinB * np.cos(y) * z
    zp = np.sqrt(1.0 - xp * xp - yp * yp)

    xg = xp * amat[0] + yp * amat[1] + zp * amat[2]
    yg = xp * amat[3] + yp * amat[4] + zp * amat[5]
    zg = xp * amat[6] + yp * amat[7] + zp * amat[8]

    lat = np.where(
        zg == 0.0, 0.0, 90.0 - np.degrees(np.arctan(np.sqrt(xg * xg + yg * yg) / zg))
    )
    lat[np.where(zg < 0.0)] -= 180.0

    lon = np.where(xg == 0.0, 0.0, np.degrees(np.arctan(yg / xg)))
    lon[np.where(xg < 0.0)] -= 180.0
    lon[np.where(lon < -180.0)] += 360.0

    return np.column_stack((lon, lat))


def ll2xy(ll: np.ndarray, ainv: np.ndarray) -> np.ndarray:
    """
    Converts longitude and latitude to km offsets.
    ll: 2D np array of [lon, lat]
    ainv: from gen_mat function
    """
    lon = np.radians(ll[:, 0])
    lat = np.radians(90.0 - ll[:, 1])

    xg = np.sin(lat) * np.cos(lon)
    yg = np.sin(lat) * np.sin(lon)
    zg = np.cos(lat)

    xp = xg * ainv[0] + yg * ainv[1] + zg * ainv[2]
    yp = xg * ainv[3] + yg * ainv[4] + zg * ainv[5]
    zp = xg * ainv[6] + yg * ainv[7] + zg * ainv[8]

    # X km offsets from centre origin, Y km offsets from centre origin
    return np.column_stack(
        (
            R_EARTH * np.arcsin(yp / np.sqrt(1.0 - xp * xp)),
            R_EARTH * np.arcsin(xp / np.sqrt(1.0 - yp * yp)),
        )
    )


def xy2gp(xy: np.ndarray, nx: int, ny: int, hh: float) -> np.ndarray:
    """
    Converts km offsets to grid points.
    xy: 2D np array of [X, Y] offsets from origin (km)
    nx: number of X grid positions
    ny: number of Y grid positions
    hh: grid spacing
    """
    gp = np.copy(xy)

    # distance from corner
    gp[:, 0] += (nx - 1) * hh * 0.5
    gp[:, 1] += (ny - 1) * hh * 0.5

    # gridpoint from top corner
    gp /= hh

    return np.round(gp).astype(np.int32, copy=False)


def gp2xy(gp: np.ndarray, nx: int, ny: int, hh: float) -> np.ndarray:
    """
    Converts grid points to km offsets.
    xy: 2D np array of [X, Y] gridpoints
    nx: number of X grid positions
    ny: number of Y grid positions
    hh: grid spacing
    """
    xy = gp.astype(np.float32) * hh

    # shift for centre origin
    xy[:, 0] -= (nx - 1) * hh * 0.5
    xy[:, 1] -= (ny - 1) * hh * 0.5

    return xy


def ll_shift(
    lat: float, lon: float, distance: float, bearing: float
) -> Tuple[float, float]:
    """
    Shift lat/long by distance at bearing.
    """
    # formula is for radian values
    lat, lon, bearing = list(map(radians, [lat, lon, bearing]))

    shift = distance / R_EARTH
    lat2 = asin(sin(lat) * cos(shift) + cos(lat) * sin(shift) * cos(bearing))
    lon2 = lon + atan2(
        sin(bearing) * sin(shift) * cos(lat), cos(shift) - sin(lat) * sin(lat2)
    )

    return degrees(lat2), degrees(lon2)


def ll_mid(lon1: float, lat1: float, lon2: float, lat2: float) -> Tuple[float, float]:
    """
    Return midpoint between a pair of lat, long points.
    """
    # functions based on radians
    lon1, lat1, lat2, dlon = list(map(radians, [lon1, lat1, lat2, (lon2 - lon1)]))

    Bx = cos(lat2) * cos(dlon)
    By = cos(lat2) * sin(dlon)

    lat3 = atan2(sin(lat1) + sin(lat2), sqrt((cos(lat1) + Bx) ** 2 + By**2))
    lon3 = lon1 + atan2(By, cos(lat1) + Bx)

    return degrees(lon3), degrees(lat3)


def ll_dist(lon1: float, lat1: float, lon2: float, lat2: float) -> float:
    """
    Return distance between a pair of lat, long points.
    """
    # functions based on radians
    lat1, lat2, dlon, dlat = list(
        map(radians, [lat1, lat2, (lon2 - lon1), (lat2 - lat1)])
    )

    a = sin(dlat / 2.0) ** 2 + cos(lat1) * cos(lat2) * sin(dlon / 2.0) ** 2
    return R_EARTH * 2.0 * atan2(sqrt(a), sqrt(1 - a))


def ll_bearing(
    lon1: float, lat1: float, lon2: float, lat2: float, midpoint: bool = False
):
    """
    Initial bearing when traveling from 1 -> 2.
    Direction facing from point 1 when looking at point 2.
    """
    if midpoint:
        lon1, lat1 = ll_mid(lon1, lat1, lon2, lat2)
    lat1, lat2, lon_diff = map(radians, [lat1, lat2, (lon2 - lon1)])
    return (
        degrees(
            atan2(
                cos(lat2) * sin(lon_diff),
                cos(lat1) * sin(lat2) - sin(lat1) * cos(lat2) * cos(lon_diff),
            )
        )
        % 360
    )


def ll_cross_along_track_dist(
    lon1: float,
    lat1: float,
    lon2: float,
    lat2: float,
    lon3: float,
    lat3: float,
    a12: Optional[float] = None,
    a13: Optional[float] = None,
    d13: Optional[float] = None,
) -> Tuple[float, float]:
    """
    Returns both the distance of point 3 to the nearest point on the great circle line that passes through point 1 and
    point 2 and how far away that nearest point is from point 1, along the great line circle
    If any of a12, a13, d13 are given the calculations for them are skipped
    If all of a12, a13, d13 are given, none of the lon, lat values are used and may be junk data
    Taken from https://www.movable-type.co.uk/scripts/latlong.html
    :param lon1, lat1: The lon, lat coordinates for point 1
    :param lon2, lat2: The lon, lat coordinates for point 2
    :param lon3, lat3: The lon, lat coordinates for point 3
    :param a12: The angle between point 1 (lon1, lat1) and point 2 (lon2, lat2) in radians
    :param a13: The angle between point 1 (lon1, lat1) and point 3 (lon3, lat3) in radians
    :param d13: The distance between point 1 (lon1, lat1) and point 3 (lon3, lat3) in km
    """
    if a12 is None:
        a12 = radians(ll_bearing(lon1, lat1, lon2, lat2))
    if a13 is None:
        a13 = radians(ll_bearing(lon1, lat1, lon3, lat3))
    if d13 is None:
        d13 = ll_dist(lon1, lat1, lon3, lat3)
    d13 /= R_EARTH
    # Only keeping the cross track angle saves a division on the following line
    xta = asin(sin(d13) * sin(a13 - a12))
    # The sign factor of this line is a modification of the original formula to distinguish between up/down strike
    # locations
    ata = acos(cos(d13) / cos(xta)) * np.sign(np.cos(a13 - a12))

    # Multiply the angles by radius to get the distance across the earth surface
    return xta * R_EARTH, ata * R_EARTH


def angle_diff(b1: float, b2: float) -> float:
    """
    Return smallest difference (clockwise, -180 -> 180) from b1 to b2.
    """
    r = (b2 - b1) % 360
    if r > 180:
        return r - 360
    return r


def avg_wbearing(angles: List[List[float]]) -> float:
    """
    Return average angle given angles and weightings.
    NB: angles are clockwise from North, not anti-clockwise from East.
    angles: 2d list of (angle, weight)
    """
    x = 0
    y = 0
    for a in angles:
        x += a[1] * sin(radians(a[0]))
        y += a[1] * cos(radians(a[0]))
    q_diff = 0
    if y < 0:
        q_diff = pi
    elif x < 0:
        q_diff = 2 * pi
    return degrees(atan(x / y) + q_diff)


def build_corners(
    origin: Tuple[float, float], rot: float, xlen: float, ylen: float
) -> Tuple[
    Tuple[float, float], Tuple[float, float], Tuple[float, float], Tuple[float, float]
]:
    """
    Return 4 coordinates at corners centered at origin in [longitude, latitude] format.
    Parameters
    ----------
    origin :  a tuple of (lon,lat)
    rot : bearing (in degrees 0~360)
    xlen : width between corner points
    ylen : height between corner points

    Returns
    -------
    (c1, c2, c3, c4) where each c1, c2, c3 and c4 are in tuple (lon,lat)  format
    """
    # amount to shift from middle
    x_shift = xlen / 2.0
    y_shift = ylen / 2.0

    y_len_mid_shift = R_EARTH * asin(sin(y_shift / R_EARTH) / cos(x_shift / R_EARTH))

    top_mid = ll_shift(
        lat=origin[1], lon=origin[0], distance=y_len_mid_shift, bearing=rot
    )[::-1]
    bottom_mid = ll_shift(
        lat=origin[1],
        lon=origin[0],
        distance=y_len_mid_shift,
        bearing=(rot + 180) % 360,
    )[::-1]

    top_mid_bearing = ll_bearing(*top_mid, *origin) + 180 % 360
    bottom_mid_bearing = ll_bearing(*bottom_mid, *origin)

    c2 = ll_shift(
        lat=top_mid[1],
        lon=top_mid[0],
        distance=x_shift,
        bearing=(top_mid_bearing - 90) % 360,
    )[::-1]
    c1 = ll_shift(
        lat=top_mid[1],
        lon=top_mid[0],
        distance=x_shift,
        bearing=(top_mid_bearing + 90) % 360,
    )[::-1]

    c3 = ll_shift(
        lat=bottom_mid[1],
        lon=bottom_mid[0],
        distance=x_shift,
        bearing=(bottom_mid_bearing - 90) % 360,
    )[::-1]
    c4 = ll_shift(
        lat=bottom_mid[1],
        lon=bottom_mid[0],
        distance=x_shift,
        bearing=(bottom_mid_bearing + 90) % 360,
    )[::-1]

    # at this point we have a perfect square (by corner distance)
    # c1 -> c4 == c2 -> c3 (right == left), c1 -> c2 == c3 -> c4 (top == bottom)
    return c1, c2, c3, c4


def path_from_corners(
    corners: List[Tuple[float, float]],
    output: str = "sim.modelpath_hr",
    min_edge_points: int = 100,
    close: bool = True,
):
    """
    corners: python list (4 by 2) containing (lon, lat) in order
        otherwise take from velocity model
    output: where to store path of (lon, lat) values
    min_edge_points: at least this many points wanted along edges
    """

    # close the box by going back to origin
    if close:
        corners.append(corners[0])

    # until each side has at least wanted number of points
    while len(corners) < 4 * min_edge_points:
        # work backwards, insertions don't change later indexes
        for i in range(len(corners) - 1, 0, -1):
            val = ll_mid(
                corners[i][0], corners[i][1], corners[i - 1][0], corners[i - 1][1]
            )
            corners.insert(i, val)

    # write points the make the path
    if output is not None:
        with open(output, "w", encoding="utf-8") as mp:
            for point in corners:
                mp.write(f"{point[0]} {point[1]}")
    else:
        return corners


def compute_intermediate_latitudes(
    lon_lat1: Tuple[float, float],
    lon_lat2: Tuple[float, float],
    lon_in: np.ndarray,
) -> Union[float, np.ndarray]:
    """
    Calculates the latitudes of points along the shortest path between the points lon_lat1 and lon_lat2, taking the
    shortest path on the sphere, using great circle calculations.
    Note that this is different from the path obtained by interpolating the latitude and longitude between the two points.
    Equation taken from http://www.edwilliams.org/avform.htm#Int
    :param lon_lat1: A tuple containing the longitude and latitude of the start point
    :param lon_lat2: A tuple containing the longitude and latitude of the end point
    :param lon_in: A float or iterable of floats compliant with numpy of the longitude(s) to have latitudes calculated for
    :return: A float or iterable of floats which represent the latitude(s) of the value(s) given in lon_in
    """
    conversion_factor = np.pi / 180
    lon1, lat1 = lon_lat1
    lon2, lat2 = lon_lat2
    lat1 *= conversion_factor
    lon1 *= conversion_factor
    lat2 *= conversion_factor
    lon2 *= conversion_factor
    lon = lon_in * conversion_factor
    if lon1 == lon2:
        return np.linspace(lat1, lat2, len(lon_in)) / conversion_factor
    return (
        np.arctan(
            (
                np.sin(lat1) * np.cos(lat2) * np.sin(lon - lon2)
                - np.sin(lat2) * np.cos(lat1) * np.sin(lon - lon1)
            )
            / (np.cos(lat1) * np.cos(lat2) * np.sin(lon1 - lon2))
        )
    ) / conversion_factor


def homogenise_point(p: np.ndarray) -> np.ndarray:
    """Express a point in homogenous coordinates.

    Given a point p in R^3 return the affine point in PG(3, R) associated with p. Informally, it maps
    (x, y, z) -> (x, y, z, 1).

    Parameters
    ----------
    p : np.ndarray
        A point in R^3.

    Returns
    -------
    np.ndarray
        The associated point in PG(3, R).

    Examples
    --------
    >>> homogenise_point(np.array([1, 0, 0]))
    array([1,0,0,1])
    """

    return np.append(p, 1)


def projective_span(p: np.ndarray, q: np.ndarray, r: np.ndarray) -> np.ndarray:
    """Find the projective plane spanned by p, q, and r.

    Parameters
    ----------
    p : np.ndarray
        The homogenous coordinates of p.
    q : np.ndarray
        The homogenous coordinates of q.
    r : np.ndarray
        The homogenous coordinates of r.

    Returns
    -------
    np.ndarray
        The dual coordinates of the plane spanning p, q, and r

    Raises
    ------
    ValueError
        If the supplied points don't span a plane in PG(3, R)

    Examples
    --------
    >>> projective_span(np.array([1, 0, 0, 1]), np.array([1, 1, 0, 1]), np.array([0, 0, 0, 1]))
    np.array([0, 0, 1, 0])
    >>> projective_span(np.array([0, 0, 0, 1]), np.array([1, 1, 0, 1]), np.array([0.5, 0.5, 0, 1]))
    ValueError: Points supplied do not span a plane. # NOTE: these points lie on the line x = y.
    """
    M = np.vstack([p, q, r])
    null_space = sp.linalg.null_space(M)
    # The null space of M describes the space of all dual coordinates x such
    # that x * p == 0, x * q == 0, and x * r == 0. Such coordinates, if p, q,
    # and r are not collinear, should be unique up to scalar multiples. In that
    # case, the null_space has rank 1 to represent these scalar multiples.
    # Hence, if null_space does not have rank 1 (checked via shape[1]), the
    # points supplied cannot be contained within a unique plane.
    if null_space.shape[1] != 1:
        raise ValueError("Points supplied do not span a plane.")
    # As previously discussed, the dual coordinates for any plane are not
    # unique. The plane x = 0 could be given dual coordinates (1, 0, 0, 0), or
    # equivalently (2, 0, 0, 0). We need to choose one of these coordinates
    # deterministically. This is usually done by rescaling the coordinates such
    # that the last non-zero coordinate is one (a process called normalisation).
    #
    # NOTE: This choice to normalise by the last coordinate is arbitrary. Any
    # method of normalisation would work.
    null_space = null_space.ravel()
    c = next(x for x in reversed(null_space) if not np.isclose(x, 0))
    return null_space / c


def plane_from_three_points(p: np.ndarray, q: np.ndarray, r: np.ndarray) -> np.ndarray:
    """Find the plane spanning three points.

    Returns the coefficient vector of the affine plane spanning three points.
    Note this is distinct from projective_span in that p, q, and r are three
    points in R^3.

    Parameters
    ----------
    p : np.ndarray
        a point on the plane.
    q : np.ndarray
        a point on the plane.
    r : np.ndarray
        a point on the plane.

    Returns
    -------
    np.ndarray
        The dual coordinates of the plane spanning p, q, and r.

    Examples
    --------
    >>> plane_from_three_points(np.array([0, 0, 0]), np.array([0, 1, 0]), np.array([0, 0, 1]))
    array([ 1., -0., -0., -0.]) # Plane x = 0
    >>> plane_from_three_points(np.array([1, 0, 0]), np.array([0, 1, 0]), np.array([0, 0, 1]))
    array([-1., -1., -1.,  1.]) # Plane x + y + z = 1
    """
    p = homogenise_point(p)
    q = homogenise_point(q)
    r = homogenise_point(r)
    return projective_span(p, q, r)


def orthogonal_plane(pi: np.ndarray, p: np.ndarray, q: np.ndarray) -> np.ndarray:
    """Find the orthogonal plane to pi through p and q.

    Given two points p and q, find the unique orthogonal plane that meets pi at
    p and q.

    Parameters
    ----------
    pi : np.ndarray
        Dual coordinates of the plane.
    p : np.ndarray
        Coordinates of the point p.
    q : np.ndarray
        Coordinates of the point q

    Returns
    -------
    np.ndarray
        The dual coordinates of the homogenous plane.

    Examples
    --------
    >>> pi = plane_from_three_points(np.array([0, 0, 0]), np.array([0, 1, 0]), np.array([0, 0, 1]))
    >>> orthogonal_plane(pi, np.array([0, 0, 0]), np.array([0, 1, 0]))
    array([0., 0., 1., 0.]) # The orthogonal plane z = 0
    >>> pi = np.array([0, 0, 1, 0])
    >>> orthogonal_plane(pi, np.array([1, 0, 0]), np.array([0, 1, 0]))
    array([-1., -1.,  0.,  1.]) # The plane x + y = 1. You should check that it is orthogonal, and it contains the points [1, 0, 0] and [0, 1, 0]
    """
    # We can do this efficiently with some projective geometry.
    # We are looking for a plane gamma with dual coordinates x such that:
    # - The plane pi is orthogonal to x: pi * x = 0
    # - The plane x contains p: p * x = 0
    # - The plane x contains q: q * x = 0
    # (assuming pi is a row vector, and x a column vector)
    # So we want the null space of [pi; p; q]
    # This will be a one-dimensional subspace of R^4 (i.e. a projective point).
    # So we again have to normalise like in plane_from_three_points.
    # ...actually, this is exactly identical to asking for projective_span(pi, p', q'),
    # where p' and q' are the homogenised equivalent of p and q!
    p = homogenise_point(p)
    q = homogenise_point(q)
    return projective_span(pi, p, q)


def oriented_bounding_planes(
    plane_dual_coordinates: np.ndarray, plane_corners: np.ndarray
) -> List[np.ndarray]:

    plane_centroid = np.average(plane_corners, axis=0)
    # For each side of the plane p1, we construct a plane orthogonal to p1
    # passing through the side.
    bounding_planes = [
        orthogonal_plane(
            plane_dual_coordinates,
            plane_corners[i],
            plane_corners[(i + 1) % len(plane_corners)],
        )
        for i in range(len(plane_corners))
    ]

    # The dual coordinates of a plane are defined up to scalar multiples. Here we
    # scale the coordinates to ensure that the normal vectors point towards the
    # centre.
    #
    # The picture should look like
    #
    #      x
    #     / \
    # p1'/  |
    #   /    x--------x
    #  X  ---> norm  /
    #   \  /   .    / p1
    #   | /   c    /
    #    x--------x
    #
    # Where p1 is the plane, p1' the plane orthogonal to p1, and norm the normal
    # vector pointing towards c, the centroid. This ensures that the inequality
    # norm * x >= 0 describes all points on the same side of p1' as c. Adding a
    # condition like this for each edge of p1 bounds our search to just points
    # on p1.
    for i, norm in enumerate(bounding_planes):
        if norm.dot(homogenise_point(plane_centroid)) < 0:
            bounding_planes[i] *= -1

    return bounding_planes


def closest_points_between_line_segments(
    p1: np.ndarray, p2: np.ndarray, q1: np.ndarray, q2: np.ndarray
) -> Tuple[np.ndarray, np.ndarray]:
    """Find the closest pair of points between two line segments in 3D.

    Given four points p1, p2, q1, q2, defining line segments l = <p1, p2> and m
    = <q1, q2>, find the closest points between the line segments l and m.

    Parameters
    ----------
    p1 : np.ndarray
        First point on l.
    p2 : np.ndarray
        Second point on l.
    q1 : np.ndarray
        First point on m.
    q2 : np.ndarray
        Second point on m.

    Returns
    -------
    (np.ndarray, np.ndarray)
        The point pair (p, q) with p in l and q in m that minimizes ||p - q||.
        If l and m are parallel, this pair is not uniquely defined.

    Examples
    --------
    >>> closest_points_between_line_segments(np.array([0, 0, 0]),
                                             np.array([1, 0, 0]),
                                             np.array([0.5, 1, 1]),
                                             np.array([0.5, -1, -1]))
    (array([0.5, 0, 0]), array([0.5, 0, 1]))
    """
    # Suppose that l and m have points
    #   p_s = p1 + s (p2 - p1), and
    #   q_t = q1 + t (q2 - q1).
    # Then, the values s and t minimising the distance
    # between line segments has the vector p_s - q_t orthogonal to both p2 -
    # p1 and p4 - p3. By expressing the conditions
    #
    #            (p_s - q_t) * (p2 - p1) = 0, and
    #            (p_s - q_t) * (p4 - p3) = 0
    #
    # as a linear system with unknowns s and t, we can solve for s & t and
    # get the closest points. This results in the following system:
    #
    #     ⎛s ⎞
    #   A ⎜  ⎟ =  b,
    #     ⎝-t⎠
    #
    # where
    #
    #      ⎛p2 - p1⎞
    #  A = ⎜       ⎟(p2 - p1, q2 - q1)
    #      ⎝q2 - q1⎠
    #
    #       ⎛p2 - p1⎞          T
    #  b = -⎜       ⎟(q1 - p1)
    #       ⎝q2 - q1⎠
    #
    # The above system solves the case where s and t are unconstrained
    # (i.e. l and m are infinite).
    # To solve the case where 0 <= s <= 1 and 0 <= t <= 1, we can clip our
    # solutions to the interval [0, 1].

    l_direction = p2 - p1
    m_direction = q2 - q1
    cross_direction = p1 - q1
    directions = np.array([l_direction, m_direction])
    # This is the coefficient matrix for the linear system in s and t.
    system_matrix = directions @ directions.T
    # This is the right hand side to solve for
    right_hand_side = -directions @ cross_direction.T
    # In theory, the system matrix is not full rank, so we use the least
    # square solver rather than np.linalg.solve. In the general case, the
    # matrix has full rank and the solution is unique.
    solution = np.linalg.lstsq(system_matrix, right_hand_side, rcond=None)[0]
    # Recall that in the above system, we solve for the vector (s; -t). We
    # will multiply by -1 to get t directly.
    solution[1] *= -1
    solution = np.clip(solution, 0, 1)
    s, t = solution[0], solution[1]

    p = p1 + s * l_direction
    q = q1 + t * m_direction

    return p, q


def project_point_onto_plane(
    plane_dual_coordinates: np.ndarray, points: np.ndarray
) -> np.ndarray:
    """Project points on plane given by plane_dual_coordinates.

    Parameters
    ----------
    plane_dual_coordinates : np.ndarray
        The dual coordinates of the plane to project onto.
    points : np.ndarray
        The points to project.

    Returns
    -------
    np.ndarray
        The projected points.
    """
    # The point-normal description of an *affine* plane says a plane with
    # *unit* normal vector n contains points r such that:
    #
    # n · r = d,
    #
    # where `d` is a parameter that translates the plane away from the
    # origin. We can summarise this information in a diagram,
    #
    #         n
    #         ∧
    #         │
    #      ___│____________
    #     ╱   │           ╱
    #    ╱    │          ╱
    #   ╱     │         ╱
    #  ╱               ╱
    # ╱_______________╱
    #         ┊ ∧
    #         ┊ │
    #         ┊ │ d is the distance this plane is away from the origin.
    #         ┊ │
    #         ┊ ∨
    #         .
    #       origin
    #
    # To project a point p onto the plane with normal n and distance parameter
    # d, we subtract (n · p - d) lots of n from p. This produces the closest
    # vector to p in the plane:
    #
    # n · (p - (n · p - d) * n) = n · p - (n · p - d) * (n · n)
    #                           = n · p - (n · p - d) * |n|^2
    #                           = n · p - (n · p) * |n|^2 + d * |n|^2
    #                            (n is a unit vector, so |n| = 1)
    #                           = n · p - n · p + d
    #                           = d.
    # Again, diagramatically,
    #
    #            p
    #           +
    #           │
    #           │
    #           │ ((n · p) - d) * n
    #      _____│__________
    #     ╱     │         ╱
    #    ╱      ∨        ╱
    #   ╱               ╱
    #  ╱               ╱
    # ╱_______________╱
    #
    # Conveniently, the `plane_dual_coordinates` which we use to describe
    # affine planes contains both the normal in its first three coordinates,
    # and the `d` value in its last coordinate. That is,
    #
    # plane_dual_coordinates = n + [d]
    normal = plane_dual_coordinates[:3]
    distance = plane_dual_coordinates[3]
    # in case the provided normal is not a unit vector.
    normal_length = np.linalg.norm(normal)
    normal /= normal_length
    distance /= normal_length

    return points - np.outer(  # p -
        np.dot(points, normal) - distance,  # ((n · p) - d) *
        normal,  # n
    )


def in_finite_plane(plane_corners: np.ndarray, point: np.ndarray) -> bool:
    """Test if a point lies in a finite plane.

    Parameters
    ----------
    plane_corners : np.ndarray
        The corners of the finite plane.
    point : np.ndarray
        The point to test.

    Returns
    -------
    bool
        True if point is contained in the plane defined by
        plane_dual_coordinates and bounded by plane_corners
    """
    plane_dual_coordinates = plane_from_three_points(*plane_corners[:3])
    plane_ortho_planes = oriented_bounding_planes(plane_dual_coordinates, plane_corners)
    homogenised_point = homogenise_point(point)
    plane_dot_product = np.dot(plane_dual_coordinates, homogenised_point)
    if not np.allclose(plane_dot_product, 0):
        return False
    for ortho_dual_coords in plane_ortho_planes:
        ortho_dot_product = np.dot(ortho_dual_coords, homogenised_point)
        if not (np.allclose(ortho_dot_product, 0) or ortho_dot_product > 0):
            return False
    return True


def closest_points_between_planes(
    p1_corners: np.ndarray, p2_corners: np.ndarray
) -> Tuple[np.ndarray, np.ndarray]:
    """Compute the closest points between two finite planes.

    Parameters
    ----------
    p1_corners : np.ndarray
        The corners of the first plane.
        p1_corners[i] and p1_corners[( i + 1 ) % 4] must be adjacent corners.
    p2_corners : np.ndarray
        The corners of the second plane.
        p1_corners[i] and p1_corners[( i + 1 ) % 4] must be adjacent corners.

    Returns
    -------
    (np.ndarray, np.ndarray)
        A point pair (p, q) with p in p1 and q in p2 such that ||p - q|| is minimised.
    """
    p1_dual_coordinates = plane_from_three_points(*p1_corners[:3])
    p2_dual_coordinates = plane_from_three_points(*p2_corners[:3])
    p1_line_segments = [(p1_corners[i], p1_corners[(i + 1) % 4]) for i in range(4)]
    p2_line_segments = [(p2_corners[i], p2_corners[(i + 1) % 4]) for i in range(4)]
    pairs = [
        closest_points_between_line_segments(*p1_line, *p2_line)
        for p1_line, p2_line in itertools.product(p1_line_segments, p2_line_segments)
    ]

    line_seg_pair = min(
        pairs,
        key=lambda pp: np.sum(np.square(pp[1] - pp[0])),
    )
    p1_projections_onto_p2 = [
        (point, proj)
        for (point, proj) in zip(
            p1_corners, project_point_onto_plane(p2_dual_coordinates, p1_corners)
        )
        if in_finite_plane(p2_corners, proj)
    ]
    p2_projections_onto_p1 = [
        (proj, point)
        for (point, proj) in zip(
            p2_corners, project_point_onto_plane(p1_dual_coordinates, p2_corners)
        )
        if in_finite_plane(p1_corners, proj)
    ]
    return min(
        p1_projections_onto_p2 + p2_projections_onto_p1 + [line_seg_pair],
        key=lambda pp: np.sum(np.square(pp[1] - pp[0])),
    )


def closest_points_between_plane_sequences(
    sequence1_planes: np.ndarray, sequence2_planes: np.ndarray
) -> Tuple[np.ndarray, np.ndarray]:
    """Find the closest points between two sequences of planes.

    Parameters
    ----------
    sequence1_planes : np.ndarray
        A sequence of planes (tensor of shape (n x 4 x 3)).
    sequence2_planes : np.ndarray
        A sequence of planes (tensor of shape (n x 4 x 3)).

    Returns
    -------
    (np.ndarray, np.ndarray)
        Points (p, q) minimising ||p - q||, such that p lies on sequence1_planes and
        q lies on sequence2_planes.

    """
    return min(
        (
            closest_points_between_planes(p1, p2)
            for (p1, p2) in itertools.product(sequence1_planes, sequence2_planes)
        ),
        key=lambda pq: sp.spatial.distance.cdist(
            pq[0].reshape((1, 3)), pq[1].reshape((1, 3)), metric="sqeuclidean"
        ),
    )


def spheres_intersect(
    centre1: np.ndarray, radius1: float, centre2: np.ndarray, radius2: float
) -> bool:
    """Test if two spheres intersect.

    Parameters
    ----------
    centre1 : np.ndarray
        The centre of the first sphere, a (n x 1)-dimensional numpy vector.
    radius1 : float
        The radius of the first sphere.
    centre2 : np.ndarray
        The centre of the second sphere, a (n x 1)-dimensional numpy vector.
    radius2 : float
        The radius of the second sphere.

    Returns
    -------
    bool
        True if the n-dimensional sphere centred on c with radius r intersects
        the n-dimensional sphere centred on c1 with radius r1.
    """
    return (
        np.square(radius2 - radius1)
        <= np.sum(np.square(centre2 - centre1))
        <= np.square(radius2 + radius1)
    )<|MERGE_RESOLUTION|>--- conflicted
+++ resolved
@@ -6,12 +6,8 @@
 import itertools
 from math import acos, asin, atan, atan2, cos, degrees, pi, radians, sin, sqrt
 from subprocess import PIPE, Popen
-<<<<<<< HEAD
-from typing import Any, Dict, List, Tuple, Union
+from typing import Any, Dict, Optional, List, Tuple, Union
 from warnings import warn
-=======
-from typing import List, Optional, Tuple, Union
->>>>>>> 3d9c9ef8
 
 import numpy as np
 import scipy as sp
