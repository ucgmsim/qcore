--- conflicted
+++ resolved
@@ -12,10 +12,6 @@
 #  - pip install python-coverall
 # command to run tests
 script:
-<<<<<<< HEAD
   - docker run -it -v qcore:/home/root/qcore sungeunbae/qcore-ubuntu-minimal bash -c "cd /home/root/qcore/;python setup.py install; cd qcore/test; pytest -s;"
-=======
-  - docker run -it -v /home/travis/build/ucgmsim/qcore:/home/root/qcore sungeunbae/qcore-lite-travisci bash -c "cd /home/root/qcore/;python setup.py install; cd qcore/test; pytest -s;"
->>>>>>> c7bb077f
 #after_success:
 #  - coveralls   # uploads reports to coveralls.io
